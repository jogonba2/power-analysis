import numpy as np

from .logging import get_logger
from .types import PowerOutput, StatsTestParameters

_logger = get_logger(__name__)


def compute_power(
    data_generating_fn,
    statistical_test_fn,
    true_effect_fn,
    iterations: int = 100,
    alpha: float = 0.05,
    seed: int = 42,
):
    assert iterations > 0, "Number of iterations must be greater than 0"
    true_effect = true_effect_fn()

    # If the true effect is 0, Null is true, so return NaNs
    if not true_effect.all():
        return PowerOutput(
            power=np.nan, mean_eff=np.nan, type_m=np.nan, type_s=np.nan
        )

    rng = np.random.default_rng(seed=seed)
    p_values, effects = [], []

    for _ in range(iterations):
        # simulate a dataset (sample) from the given DGP:
        simulated_sample = data_generating_fn(rng=rng)
        test_parameters = StatsTestParameters(
            simulated_sample=simulated_sample.data, exact=False
        )
<<<<<<< HEAD
        output = statistical_test_fn(test_parameters)
=======
        # run the hypothesis test:
        output = hypothesis_test_fn(test_parameters)
>>>>>>> 218f8d03
        p_values.append(output.p_value)
        effects.append(output.effect)

    p_values = np.array(p_values)
    effects = np.array(effects)

    true_sign = np.sign(true_effect) if not np.isnan(true_effect) else 0
    # filter the significant effects
    significant_effects = [
        effect for effect, pval in zip(effects, p_values) if pval <= alpha
    ]

    power = sum(
        1 for effect in significant_effects if np.sign(effect) == true_sign
    )
    power /= iterations

    # mean effect across all effects (not just the significant ones)
    # TODO: is this what we want? Or do we neeed to average only the significant effects?
    mean_eff = np.mean(effects).item() if effects.any() else np.nan

    type_m = (
        np.mean(
            [abs(effect) / abs(true_effect) for effect in significant_effects]
        ).item()
        if significant_effects and true_effect != 0
        else np.nan
    )
    type_s = (
        np.mean(
            [np.sign(effect) != true_sign for effect in significant_effects]
        ).item()
        if significant_effects
        else np.nan
    )

    return PowerOutput(
        power=power, mean_eff=mean_eff, type_m=type_m, type_s=type_s
    )<|MERGE_RESOLUTION|>--- conflicted
+++ resolved
@@ -8,7 +8,7 @@
 
 def compute_power(
     data_generating_fn,
-    statistical_test_fn,
+    hypothesis_test_fn,
     true_effect_fn,
     iterations: int = 100,
     alpha: float = 0.05,
@@ -32,12 +32,8 @@
         test_parameters = StatsTestParameters(
             simulated_sample=simulated_sample.data, exact=False
         )
-<<<<<<< HEAD
-        output = statistical_test_fn(test_parameters)
-=======
         # run the hypothesis test:
         output = hypothesis_test_fn(test_parameters)
->>>>>>> 218f8d03
         p_values.append(output.p_value)
         effects.append(output.effect)
 
